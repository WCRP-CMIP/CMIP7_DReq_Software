--- conflicted
+++ resolved
@@ -168,8 +168,5 @@
 *.json
 # except for these:
 !all_var_info.json
-<<<<<<< HEAD
 # assume spreadsheets are also content of some kind, which we don't want in this repo
-*.xlsx
-=======
->>>>>>> 6ca40790
+*.xlsx